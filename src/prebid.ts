--- conflicted
+++ resolved
@@ -135,19 +135,9 @@
 // Helper function to fetch URLs from GitHub
 async function fetchUrlsFromGitHub(repoUrl: string, numUrls: number | undefined, logger: WinstonLogger): Promise<string[]> {
   logger.info(`Fetching URLs from GitHub repository source: ${repoUrl}`);
-<<<<<<< HEAD
+
   const allExtractedUrls: string[] = []; // Changed to allExtractedUrls to avoid confusion with Set in processFileContent
-=======
-  const extractedUrls: string[] = [];
-  // TODO: Enhance URL extraction for specific file types. Currently, a general regex is used.
-  // This approach will identify fully qualified URLs in any text-based file.
-  // It does not specifically parse structured files like JSON (beyond finding embedded URLs)
-  // or automatically prepend schemes to schemeless domains (e.g., from simple domain lists in .txt files).
-  // For example:
-  //  - For domain lists in .txt files (e.g., IAB adstxt), domains without http(s):// prefixes won't be captured.
-  //  - For structured .json files (e.g., DuckDuckGo tracker radar), only fully qualified URLs present as strings are extracted, not data from specific JSON paths.
-  const urlRegex = /(https?:\/\/[^\s"]+)/gi;
->>>>>>> 4e1bda40
+
 
   try {
     // Check if the URL is a direct link to a file view (contains /blob/)
