import * as fs from 'fs';
import puppeteer from 'puppeteer-extra';
import StealthPlugin from 'puppeteer-extra-plugin-stealth';
<<<<<<< HEAD
import blockResourcesPlugin from 'puppeteer-extra-plugin-block-resources';
=======
import { Cluster } from 'puppeteer-cluster';
>>>>>>> e271f786

// Helper function to configure a new page
async function configurePage(page) { // page is passed directly by puppeteer-cluster
    page.setDefaultTimeout(55000);
    // Set to Googlebot user agent
    await page.setUserAgent('Mozilla/5.0 (Windows NT 10.0; Win64; x64) AppleWebKit/537.36 (KHTML, like Gecko) Chrome/124.0.0.0 Safari/537.36');
    return page;
}


async function prebidExplorer() {
<<<<<<< HEAD
    puppeteer.use(blockResourcesPlugin({
        blockedTypes: new Set([
            'image',
            'font',
            'websocket',
            'media',
            'texttrack',
            'eventsource',
            'manifest',
            'other'
        ])
    }));
    const browser = await puppeteer
        .use(StealthPlugin())
        .launch({
=======
    const cluster = await Cluster.launch({
        concurrency: Cluster.CONCURRENCY_CONTEXT,
        maxConcurrency: 5, // Set a reasonable maxConcurrency
        puppeteer, // Use the imported puppeteer-extra
        puppeteerOptions: {
>>>>>>> e271f786
            protocolTimeout: 1000000,
            defaultViewport: null,
            headless: true, // Consider 'new' for future compatibility
        },
        perBrowserOptions: [ // Apply StealthPlugin to each browser instance in the cluster
            { plugins: [StealthPlugin()] },
            { plugins: [StealthPlugin()] },
            { plugins: [StealthPlugin()] },
            { plugins: [StealthPlugin()] },
            { plugins: [StealthPlugin()] },
        ],
    });

    let results = [];
    const taskResults = []; // Array to store results from all tasks
    const allUrls = fs.readFileSync('input.txt', 'utf8').split('\n').map(url => url.trim()).filter(url => url.length > 0);
    console.log('Initial URLs read from input.txt:', allUrls); // Log the URLs
    const processedUrls = new Set();
    const noPrebidUrls = new Set();
    const errorUrls = new Set();


    // Define the task for the cluster
    await cluster.task(async ({ page, data: url }) => {
        const trimmedUrl = url; // URL is already trimmed and validated
        console.log(`Processing: ${trimmedUrl}`);
        let taskResult; // To store the result of this specific task

        try {
            await configurePage(page); // Configure the page provided by the cluster
            await page.goto(trimmedUrl, { timeout: 60000, waitUntil: 'networkidle2' });

            await page.evaluate(async () => {
                const sleep = ms => new Promise(res => setTimeout(res, ms));
                await sleep((1000 * 60) * .10); // 6 seconds delay
            });

            const pageData = await page.evaluate(() => {
                const data = {};
                data.libraries = [];
                data.date = new Date().toISOString().slice(0, 10);

                if (window.apstag) data.libraries.push('apstag');
                if (window.googletag) data.libraries.push('googletag');
                if (window.ats) data.libraries.push('ats');

                if (window._pbjsGlobals && Array.isArray(window._pbjsGlobals)) {
                    data.prebidInstances = [];
                    window._pbjsGlobals.forEach(function(globalVarName) {
                        const pbjsInstance = window[globalVarName];
                        if (pbjsInstance && pbjsInstance.version && pbjsInstance.installedModules) {
                            data.prebidInstances.push({
                                globalVarName: globalVarName,
                                version: pbjsInstance.version,
                                modules: pbjsInstance.installedModules
                            });
                        }
                    });
                }
                return data;
            });

            pageData.url = trimmedUrl;

            if (pageData.libraries.length > 0 || (pageData.prebidInstances && pageData.prebidInstances.length > 0)) {
                taskResult = { type: 'success', data: pageData };
            } else {
                console.log(`No relevant data found for ${trimmedUrl}`);
                taskResult = { type: 'no_data', url: trimmedUrl };
            }
        } catch (pageError) {
            console.error(`Error processing ${trimmedUrl}:`, pageError.message);
            const errorMessage = pageError.message || '';
            const netErrorMatch = errorMessage.match(/net::([A-Z_]+)/);
            let errorCode;
            if (netErrorMatch) {
                errorCode = netErrorMatch[1];
            } else {
                const prefix = `Error processing ${trimmedUrl}: `;
                if (errorMessage.startsWith(prefix)) {
                    errorCode = errorMessage.substring(prefix.length).trim();
                } else {
                    errorCode = errorMessage.trim() || 'UNKNOWN_ERROR';
                }
                errorCode = errorCode.replace(/\s+/g, '_').toUpperCase();
            }
            taskResult = { type: 'error', url: trimmedUrl, error: errorCode };
        }
        taskResults.push(taskResult); // Push result to the central array
    });

    try {
        allUrls.forEach(url => {
            if (url) { // Ensure URL is not empty
                cluster.queue(url);
                processedUrls.add(url); // Mark URL as processed when queued
            }
        });

        await cluster.idle(); // Wait for all queued tasks to complete

        // Process results accumulated in taskResults
        for (const taskResult of taskResults) {
            if (!taskResult) {
                console.log(`A task returned no result. This should not happen if tasks always push a result.`);
                // Decide how to handle this, perhaps add the URL to errorUrls if identifiable
                continue;
            }

            if (taskResult.type === 'success') {
                console.log(`Data found for ${taskResult.data.url}`);
                results.push(taskResult.data);
            } else if (taskResult.type === 'no_data') {
                console.log(`No data for ${taskResult.url}, adding to noPrebidUrls.`);
                noPrebidUrls.add(taskResult.url);
            } else if (taskResult.type === 'error') {
                console.log(`Error for ${taskResult.url}: ${taskResult.error}, adding to errorUrls.`);
                errorUrls.add(`${taskResult.url},${taskResult.error}`);
            }
        }

        await cluster.close(); // Close the cluster

    } catch (error) {
        console.error("An unexpected error occurred during cluster processing or setup:", error);
        // Ensure cluster is closed on error if it was initialized
        if (cluster && !cluster.isClosed) {
            await cluster.close();
        }
    } finally {
        console.log('Final Results Array:', results);
        console.log('Final noPrebidUrls Set:', noPrebidUrls);
        console.log('Final errorUrls Set:', errorUrls);
        try {
            const errorsDir = 'errors';
            if (!fs.existsSync('output')) {
                fs.mkdirSync('output');
            }
            if (!fs.existsSync(errorsDir)) {
                fs.mkdirSync(errorsDir);
            }

            if (results.length > 0) {
                const now = new Date();
                const month = now.toLocaleString('default', { month: 'short' });
                const year = now.getFullYear();
                const day = String(now.getDate()).padStart(2, '0');
                const monthDir = `output/${month}`;
                const dateFilename = `${year}-${String(now.getMonth() + 1).padStart(2, '0')}-${day}.json`;

                if (!fs.existsSync(monthDir)) {
                    fs.mkdirSync(monthDir, { recursive: true });
                }

                const jsonOutput = JSON.stringify(results, null, 2);
                fs.appendFileSync(`${monthDir}/${dateFilename}`, jsonOutput + '\n', 'utf8');
                console.log(`Results have been appended to ${monthDir}/${dateFilename}`);
            } else {
                console.log('No results to save.');
            }

            if (noPrebidUrls.size > 0) {
                fs.appendFileSync(`${errorsDir}/no_prebid.txt`, Array.from(noPrebidUrls).join('\n') + '\n', 'utf8');
                console.log(`${noPrebidUrls.size} URLs appended to ${errorsDir}/no_prebid.txt`);
            }
            if (errorUrls.size > 0) {
                fs.appendFileSync(`${errorsDir}/error_processing.txt`, Array.from(errorUrls).join('\n') + '\n', 'utf8');
                console.log(`${errorUrls.size} URLs with errors appended to ${errorsDir}/error_processing.txt`);
            }

            // Remaining URLs logic needs to be sure all URLs were attempted.
            // `processedUrls` now correctly reflects all URLs that were passed to `cluster.queue`.
            const remainingUrls = allUrls.filter(url => !processedUrls.has(url));

            fs.writeFileSync('input.txt', remainingUrls.join('\n'), 'utf8');
            console.log(`input.txt updated. ${processedUrls.size} URLs processed, ${remainingUrls.length} URLs remain.`);

        } catch (err) {
            console.error('Failed to write results, update error files, or update input.txt:', err);
        }
        // Browser closing is handled by cluster.close()
    }
}

prebidExplorer();<|MERGE_RESOLUTION|>--- conflicted
+++ resolved
@@ -1,11 +1,8 @@
 import * as fs from 'fs';
 import puppeteer from 'puppeteer-extra';
 import StealthPlugin from 'puppeteer-extra-plugin-stealth';
-<<<<<<< HEAD
 import blockResourcesPlugin from 'puppeteer-extra-plugin-block-resources';
-=======
 import { Cluster } from 'puppeteer-cluster';
->>>>>>> e271f786
 
 // Helper function to configure a new page
 async function configurePage(page) { // page is passed directly by puppeteer-cluster
@@ -17,7 +14,8 @@
 
 
 async function prebidExplorer() {
-<<<<<<< HEAD
+    // Apply puppeteer-extra plugins
+    puppeteer.use(StealthPlugin());
     puppeteer.use(blockResourcesPlugin({
         blockedTypes: new Set([
             'image',
@@ -30,27 +28,16 @@
             'other'
         ])
     }));
-    const browser = await puppeteer
-        .use(StealthPlugin())
-        .launch({
-=======
+
     const cluster = await Cluster.launch({
         concurrency: Cluster.CONCURRENCY_CONTEXT,
         maxConcurrency: 5, // Set a reasonable maxConcurrency
-        puppeteer, // Use the imported puppeteer-extra
+        puppeteer, // Use the puppeteer-extra instance with plugins
         puppeteerOptions: {
->>>>>>> e271f786
             protocolTimeout: 1000000,
             defaultViewport: null,
             headless: true, // Consider 'new' for future compatibility
         },
-        perBrowserOptions: [ // Apply StealthPlugin to each browser instance in the cluster
-            { plugins: [StealthPlugin()] },
-            { plugins: [StealthPlugin()] },
-            { plugins: [StealthPlugin()] },
-            { plugins: [StealthPlugin()] },
-            { plugins: [StealthPlugin()] },
-        ],
     });
 
     let results = [];
